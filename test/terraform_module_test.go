package test

import (
	"fmt"
	"testing"

	"github.com/Cyber4All/terraform-cyber4all-catalog/test/modules"
	"github.com/gruntwork-io/terratest/modules/terraform"
	test_structure "github.com/gruntwork-io/terratest/modules/test-structure"
)

// This test suite deploys the resource in the examples folder using Terraform, and then validates the deployed
// The test is broken into "stages" so you can skip stages by setting environment variables (e.g.,
// skip stage "apply" by setting the environment variable "SKIP_apply=true"), which speeds up iteration when
// running this test over and over again locally.
func TestExamplesForTerraformModules(t *testing.T) {
	tests := []struct {
		name            string
		workingDir      string
		genTestDataFunc func(t *testing.T, workingDir string)
		validateFunc    func(t *testing.T, workingDir string)
	}{
		// {
		// 	name:            "ecs-cluster",
		// 	workingDir:      "../examples/ecs-cluster",
		// 	genTestDataFunc: modules.DeployEcsClusterUsingTerraform,
		// 	validateFunc:    modules.ValidateEcsCluster,
		// },
		// {
		// 	name:            "secrets-manager",
		// 	workingDir:      "../examples/secrets-manager",
		// 	genTestDataFunc: modules.DeployUsingTerraform,
		// 	validateFunc:    modules.ValidateSecretsContainSecrets,
		// },
		{
			name:            "vpc",
			workingDir:      "../examples/deploy-vpc",
			genTestDataFunc: modules.DeployVpcUsingTerraform,
			validateFunc:    modules.ValidateVpc,
		},
<<<<<<< HEAD
		// {
		// 	name:            "vpc-partial-azs",
		// 	workingDir:      "../examples/deploy-vpc-partial-azs",
		// 	genTestDataFunc: modules.DeployVpcUsingTerraform,
		// },
		// {
		// 	name:            "vpc-public-only",
		// 	workingDir:      "../examples/deploy-vpc-public-only",
		// 	genTestDataFunc: modules.DeployVpcUsingTerraform,
		// },
		// {
		// 	name:            "vpc-wo-nat",
		// 	workingDir:      "../examples/deploy-vpc-wo-nat",
		// 	genTestDataFunc: modules.DeployVpcUsingTerraform,
		// },
=======
		{
			name:            "alb https",
			workingDir:      "../examples/deploy-alb",
			genTestDataFunc: modules.DeployAlb,
			validateFunc:    modules.ValidateAlbHttps,
		},
		{
			name:            "alb w/o https",
			workingDir:      "../examples/deploy-alb-wo-https",
			genTestDataFunc: modules.DeployAlb,
			validateFunc:    modules.ValidateAlbNoHttps,
		},
>>>>>>> 77d56e9f
	}

	// Run tests in parallel
	for _, tt := range tests {
		workingDir := tt.workingDir
		genTestDataFunc := tt.genTestDataFunc
		validateFunc := tt.validateFunc
		t.Run(tt.name, func(t *testing.T) {
			t.Parallel()
			// At the end of the test, undeploy the resources using Terraform
			defer test_structure.RunTestStage(t, "destroy", func() {
				terraformOptions := test_structure.LoadTerraformOptions(t, workingDir)
				terraform.Destroy(t, terraformOptions)
				test_structure.CleanupTestDataFolder(t, workingDir)
			})

			// Provision the secrets using Terraform
			test_structure.RunTestStage(t, "apply", func() {
				// Check if .test-data exists
				// If it does not exist, generate the test data
				if !test_structure.IsTestDataPresent(t, fmt.Sprintf("%s/.test-data/TerraformOptions.json", workingDir)) {
					genTestDataFunc(t, workingDir)
				}
				// Get the Terraform Options saved
				terraformOptions := test_structure.LoadTerraformOptions(t, workingDir)

				// Deploy the cluster
				terraform.InitAndApply(t, terraformOptions)
			})

			// Validate that the secrets are configured properly
			test_structure.RunTestStage(t, "validate", func() {
				validateFunc(t, workingDir)
			})
		})
	}
}<|MERGE_RESOLUTION|>--- conflicted
+++ resolved
@@ -38,7 +38,6 @@
 			genTestDataFunc: modules.DeployVpcUsingTerraform,
 			validateFunc:    modules.ValidateVpc,
 		},
-<<<<<<< HEAD
 		// {
 		// 	name:            "vpc-partial-azs",
 		// 	workingDir:      "../examples/deploy-vpc-partial-azs",
@@ -54,7 +53,6 @@
 		// 	workingDir:      "../examples/deploy-vpc-wo-nat",
 		// 	genTestDataFunc: modules.DeployVpcUsingTerraform,
 		// },
-=======
 		{
 			name:            "alb https",
 			workingDir:      "../examples/deploy-alb",
@@ -67,7 +65,6 @@
 			genTestDataFunc: modules.DeployAlb,
 			validateFunc:    modules.ValidateAlbNoHttps,
 		},
->>>>>>> 77d56e9f
 	}
 
 	// Run tests in parallel
