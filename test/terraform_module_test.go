--- conflicted
+++ resolved
@@ -21,43 +21,6 @@
 // skip stage "apply" by setting the environment variable "SKIP_apply=true"), which speeds up iteration when
 // running this test over and over again locally.
 func TestExamplesForTerraformModules(t *testing.T) {
-<<<<<<< HEAD
-	tests := []struct {
-		name            string
-		workingDir      string
-		genTestDataFunc func(t *testing.T, workingDir string)
-		validateFunc    func(t *testing.T, workingDir string)
-	}{
-		// {
-		// 	name:            "ecs-cluster",
-		// 	workingDir:      "../examples/ecs-cluster",
-		// 	genTestDataFunc: modules.DeployEcsClusterUsingTerraform,
-		// 	validateFunc:    modules.ValidateEcsCluster,
-		// },
-		// {
-		// 	name:            "secrets-manager",
-		// 	workingDir:      "../examples/secrets-manager",
-		// 	genTestDataFunc: modules.DeployUsingTerraform,
-		// 	validateFunc:    modules.ValidateSecretsContainSecrets,
-		// },
-		// {
-		// 	name:            "alb https",
-		// 	workingDir:      "../examples/deploy-alb",
-		// 	genTestDataFunc: modules.DeployAlb,
-		// 	validateFunc:    modules.ValidateAlbHttps,
-		// },
-		// {
-		// 	name:            "alb w/o https",
-		// 	workingDir:      "../examples/deploy-alb-wo-https",
-		// 	genTestDataFunc: modules.DeployAlb,
-		// 	validateFunc:    modules.ValidateAlbNoHttps,
-		// },
-		{
-			name:            "mongodb cluster",
-			workingDir:      "../examples/deploy-mongodb-cluster",
-			genTestDataFunc: modules.DeployMongoDBCluster,
-			validateFunc:    modules.ValidateMongoDBCluster,
-=======
 	tests := [][]TestCase{
 		{
 			{
@@ -111,7 +74,6 @@
 				genTestDataFunc: modules.DeployVpcUsingTerraform,
 				validateFunc:    modules.ValidateVpcNoNat,
 			},
->>>>>>> 6f3afd33
 		},
 	}
 
