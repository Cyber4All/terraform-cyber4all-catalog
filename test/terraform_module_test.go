--- conflicted
+++ resolved
@@ -81,17 +81,6 @@
 				validateFunc:    modules.ValidateVpcNoNat,
 			},
 		},
-<<<<<<< HEAD
-		{
-			{
-				name:            "ecs service",
-				workingDir:      "../examples/deploy-ecs-service",
-				genTestDataFunc: modules.DeployEcsServiceUsingTerraform,
-				validateFunc:    modules.ValidateEcsService,
-			},
-		},
-=======
->>>>>>> 706c10e3
 	}
 
 	for _, tests := range tests {
