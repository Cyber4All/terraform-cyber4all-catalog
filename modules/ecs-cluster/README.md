--- conflicted
+++ resolved
@@ -1,7 +1,4 @@
 <!-- BEGIN_TF_DOCS -->
-<<<<<<< HEAD
-
-=======
 ## Requirements
 
 The following requirements are needed by this module:
@@ -9,7 +6,6 @@
 - <a name="requirement_terraform"></a> [terraform](#requirement\_terraform) (>= 1.0.0)
 
 - <a name="requirement_aws"></a> [aws](#requirement\_aws) (>= 4.14)
->>>>>>> 6bc9275c
 
 ## Modules
 
@@ -31,18 +27,13 @@
 
 Source: terraform-aws-modules/security-group/aws
 
-<<<<<<< HEAD
 Version: ~> 4.0
-=======
-Version: 4.15.0
->>>>>>> 6bc9275c
 
 ## Required Inputs
 
 The following input variables are required:
 
-<<<<<<< HEAD
-### <a name="input_asg_max_size"></a> [asg\_max\_size](#input\_asg\_max\_size)
+### <a name="input_project_name"></a> [project\_name](#input\_project\_name)
 
 Description: maximum size of the autoscaling group
 
@@ -52,19 +43,6 @@
 
 Description: the type of instance to launch (e.g. t2.micro)
 
-Type: `string`
-
-### <a name="input_launch_template_ami"></a> [launch\_template\_ami](#input\_launch\_template\_ami)
-=======
-### <a name="input_project_name"></a> [project\_name](#input\_project\_name)
->>>>>>> 6bc9275c
-
-Description: Name that will prepend all resources.
-
-Type: `string`
-
-### <a name="input_subnet_ids"></a> [subnet\_ids](#input\_subnet\_ids)
-
 Description: A list of subnet IDs to launch resources in. Subnets automatically determine which availability zones the group will reside.
 
 Type: `list(string)`
@@ -75,6 +53,12 @@
 
 Type: `string`
 
+### <a name="input_s3_log_bucket_name"></a> [s3\_log\_bucket\_name](#input\_s3\_log\_bucket\_name)
+
+Description: s3 bucket name for logging
+
+Type: `string`
+
 ### <a name="input_vpc_id"></a> [vpc\_id](#input\_vpc\_id)
 
 Description: ID of the VPC where to create security group.
@@ -95,11 +79,7 @@
 
 ### <a name="input_block_device_mappings"></a> [block\_device\_mappings](#input\_block\_device\_mappings)
 
-<<<<<<< HEAD
 Description: Specify volumes to attach to the instance besides the volumes specified by the AMI
-=======
-Description: Specify volumes to attach to the instance besides the volumes specified by the AMI.
->>>>>>> 6bc9275c
 
 Type: `list(any)`
 
@@ -113,21 +93,13 @@
 
 Default: `true`
 
-<<<<<<< HEAD
-### <a name="input_default_capacity_provider_strategy"></a> [default\_capacity\_provider\_strategy](#input\_default\_capacity\_provider\_strategy)
+### <a name="input_desired_capacity"></a> [desired\_capacity](#input\_desired\_capacity)
 
 Description: capacity provider strategy
 
 Type: `any`
-=======
-### <a name="input_desired_capacity"></a> [desired\_capacity](#input\_desired\_capacity)
-
-Description: The number of Amazon EC2 instances that should be running in the autoscaling group.
-
-Type: `number`
->>>>>>> 6bc9275c
-
-Default: `1`
+
+Default: `{}`
 
 ### <a name="input_egress_rules"></a> [egress\_rules](#input\_egress\_rules)
 
@@ -220,25 +192,17 @@
 
 ### <a name="input_launch_template_description"></a> [launch\_template\_description](#input\_launch\_template\_description)
 
-<<<<<<< HEAD
+Description: Description of the launch template.
+
+Type: `string`
+
+Default: `"Launch template managed by Terraform"`
+
+### <a name="input_log_group_name"></a> [log\_group\_name](#input\_log\_group\_name)
+
 Description: variables for managing scaling
 
 Type: `any`
-=======
-Description: Description of the launch template.
-
-Type: `string`
-
-Default: `"Launch template managed by Terraform"`
->>>>>>> 6bc9275c
-
-### <a name="input_log_group_name"></a> [log\_group\_name](#input\_log\_group\_name)
-
-Description: The name of the CloudWatch log group to send logs to.
-
-Type: `string`
-
-Default: `null`
 
 ### <a name="input_max_size"></a> [max\_size](#input\_max\_size)
 
@@ -288,6 +252,10 @@
 
 Description: The ARN of the ECS cluster
 
+### <a name="output_cluster_arn"></a> [cluster\_arn](#output\_cluster\_arn)
+
+Description: The ARN of the ECS cluster
+
 ### <a name="output_cluster_id"></a> [cluster\_id](#output\_cluster\_id)
 
 Description: ID that identifies the cluster
@@ -302,9 +270,6 @@
 
 ### <a name="output_launch_template_arn"></a> [launch\_template\_arn](#output\_launch\_template\_arn)
 
-<<<<<<< HEAD
-Description: the id of the security group created
-=======
 Description: The ARN of the launch template
 
 ### <a name="output_launch_template_id"></a> [launch\_template\_id](#output\_launch\_template\_id)
@@ -322,5 +287,4 @@
 ### <a name="output_security_group_id"></a> [security\_group\_id](#output\_security\_group\_id)
 
 Description: The ID of the security group
->>>>>>> 6bc9275c
 <!-- END_TF_DOCS -->