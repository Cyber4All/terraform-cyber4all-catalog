--- conflicted
+++ resolved
@@ -8,14 +8,11 @@
 
 <!-- BEGIN_TF_DOCS -->
 
-<<<<<<< HEAD
 The following requirements are needed by this module:
 
 - <a name="requirement_terraform"></a> [terraform](#requirement\_terraform) (>= 1.5.5)
 
 - <a name="requirement_aws"></a> [aws](#requirement\_aws) (>= 5.0)
-=======
->>>>>>> 0469bf1f
 
 ## Sample Usage
 
@@ -60,7 +57,6 @@
 }
 ```
 
-<<<<<<< HEAD
 The following input variables are required:
 
 ### <a name="input_vpc_name"></a> [vpc\_name](#input\_vpc\_name)
@@ -171,7 +167,4 @@
 ### <a name="output_vpc_name"></a> [vpc\_name](#output\_vpc\_name)
 
 Description: The name of the VPC.
-=======
-
->>>>>>> 0469bf1f
 <!-- END_TF_DOCS -->