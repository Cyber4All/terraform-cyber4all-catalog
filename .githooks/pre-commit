# Git pre-commit hook

## exclude .terraform directories
DIRS=$($(pwd)/.githooks/scripts/get-terraform-dirs.py)

terraform -chdir=modules fmt -recursive 

<<<<<<< HEAD
# for i in $DIRS
# do
#     tflint $i
# done

# for i in $DIRS
# do
#     terraform -chdir=$i validate
# done
=======
for i in $DIRS
do
    tflint $i
done
>>>>>>> 37feca6f
<|MERGE_RESOLUTION|>--- conflicted
+++ resolved
@@ -5,7 +5,6 @@
 
 terraform -chdir=modules fmt -recursive 
 
-<<<<<<< HEAD
 # for i in $DIRS
 # do
 #     tflint $i
@@ -14,10 +13,4 @@
 # for i in $DIRS
 # do
 #     terraform -chdir=$i validate
-# done
-=======
-for i in $DIRS
-do
-    tflint $i
-done
->>>>>>> 37feca6f
+# done