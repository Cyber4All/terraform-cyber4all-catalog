# Git pre-commit hook

## exclude .terraform directories
DIRS=$($(pwd)/.githooks/scripts/get-terraform-dirs.py)

terraform -chdir=modules fmt -recursive 

<<<<<<< HEAD
# for i in $DIRS
# do
#     tflint $i
# done

# for i in $DIRS
# do
#     terraform -chdir=$i validate
# done
=======
for i in $DIRS
do
    tflint $i
done
>>>>>>> 8df9876f
<|MERGE_RESOLUTION|>--- conflicted
+++ resolved
@@ -5,19 +5,12 @@
 
 terraform -chdir=modules fmt -recursive 
 
-<<<<<<< HEAD
-# for i in $DIRS
-# do
-#     tflint $i
-# done
-
-# for i in $DIRS
-# do
-#     terraform -chdir=$i validate
-# done
-=======
 for i in $DIRS
 do
     tflint $i
 done
->>>>>>> 8df9876f
+
+for i in $DIRS
+do
+    terraform -chdir=$i validate
+done